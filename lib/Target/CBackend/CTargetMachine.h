//===-- CTargetMachine.h - TargetMachine for the C backend ------*- C++ -*-===//
//
//                     The LLVM Compiler Infrastructure
//
// This file is distributed under the University of Illinois Open Source
// License. See LICENSE.TXT for details.
//
//===----------------------------------------------------------------------===//
//
// This file declares the TargetMachine that is used by the C backend.
//
//===----------------------------------------------------------------------===//

#ifndef CTARGETMACHINE_H
#define CTARGETMACHINE_H

#include "llvm/CodeGen/TargetLowering.h"
#include "llvm/CodeGen/TargetSubtargetInfo.h"
#include "llvm/IR/DataLayout.h"
#include "llvm/Target/TargetMachine.h"

namespace llvm {

class CTargetLowering : public TargetLowering {
public:
  explicit CTargetLowering(const TargetMachine &TM) : TargetLowering(TM) {
    setMaxAtomicSizeInBitsSupported(0);
  }
};

class CTargetSubtargetInfo : public TargetSubtargetInfo {
public:
  CTargetSubtargetInfo(const TargetMachine &TM, const Triple &TT, StringRef CPU,
                       StringRef TuneCPU, StringRef FS)
<<<<<<< HEAD
#else
  CTargetSubtargetInfo(const TargetMachine &TM, const Triple &TT, StringRef CPU,
                       StringRef FS)
#endif
#if LLVM_VERSION_MAJOR >= 9
#if LLVM_VERSION_MAJOR >= 12
      : TargetSubtargetInfo(TT, CPU, TuneCPU, FS,
                            ArrayRef<SubtargetFeatureKV>(),
                            ArrayRef<SubtargetSubTypeKV>(), nullptr, nullptr,
                            nullptr, nullptr, nullptr, nullptr),
#else
      : TargetSubtargetInfo(TT, CPU, FS, ArrayRef<SubtargetFeatureKV>(),
=======
      : TargetSubtargetInfo(TT, CPU, TuneCPU, FS,
                            ArrayRef<SubtargetFeatureKV>(),
>>>>>>> b1e8eef1
                            ArrayRef<SubtargetSubTypeKV>(), nullptr, nullptr,
                            nullptr, nullptr, nullptr, nullptr),
        Lowering(TM) {}
  bool enableAtomicExpand() const override;
  const TargetLowering *getTargetLowering() const override;
  const CTargetLowering Lowering;
};

class CTargetMachine : public LLVMTargetMachine {
public:
  CTargetMachine(const Target &T, const Triple &TT, StringRef CPU, StringRef FS,
<<<<<<< HEAD
                 const TargetOptions &Options,
#if LLVM_VERSION_MAJOR >= 16
                 std::optional<Reloc::Model> RM,
                 std::optional<CodeModel::Model> CM,
#else
                 llvm
                 : Optional<Reloc::Model> RM, llvm
                 : Optional<CodeModel::Model> CM,
#endif
                 CodeGenOpt::Level OL, bool /*JIT*/)
=======
                 const TargetOptions &Options, std::optional<Reloc::Model> RM,
                 std::optional<CodeModel::Model> CM, CodeGenOpt::Level OL,
                 bool /*JIT*/)
>>>>>>> b1e8eef1
      : LLVMTargetMachine(T, "", TT, CPU, FS, Options,
                          RM.value_or(Reloc::Static),
<<<<<<< HEAD
                          CM.value_or(CodeModel::Small),
#else
                          RM.hasValue() ? RM.getValue() : Reloc::Static,
                          CM.hasValue() ? CM.getValue() : CodeModel::Small,
#endif
                          OL),
#if LLVM_VERSION_MAJOR >= 12
        SubtargetInfo(*this, TT, CPU, "", FS) {
  }
#else
        SubtargetInfo(*this, TT, CPU, FS) {
  }
#endif
=======
                          CM.value_or(CodeModel::Small), OL),
        SubtargetInfo(*this, TT, CPU, "", FS) {}
>>>>>>> b1e8eef1

  /// Add passes to the specified pass manager to get the specified file
  /// emitted.  Typically this will involve several steps of code generation.
  bool
  addPassesToEmitFile(PassManagerBase &PM, raw_pwrite_stream &Out,
                      raw_pwrite_stream *DwoOut, CodeGenFileType FileType,
                      bool DisableVerify = true,
                      MachineModuleInfoWrapperPass *MMI = nullptr) override;

  // TargetMachine interface
  const TargetSubtargetInfo *getSubtargetImpl(const Function &) const override;
  const CTargetSubtargetInfo SubtargetInfo;
};

extern Target TheCBackendTarget;

} // namespace llvm

#endif<|MERGE_RESOLUTION|>--- conflicted
+++ resolved
@@ -32,7 +32,6 @@
 public:
   CTargetSubtargetInfo(const TargetMachine &TM, const Triple &TT, StringRef CPU,
                        StringRef TuneCPU, StringRef FS)
-<<<<<<< HEAD
 #else
   CTargetSubtargetInfo(const TargetMachine &TM, const Triple &TT, StringRef CPU,
                        StringRef FS)
@@ -41,14 +40,6 @@
 #if LLVM_VERSION_MAJOR >= 12
       : TargetSubtargetInfo(TT, CPU, TuneCPU, FS,
                             ArrayRef<SubtargetFeatureKV>(),
-                            ArrayRef<SubtargetSubTypeKV>(), nullptr, nullptr,
-                            nullptr, nullptr, nullptr, nullptr),
-#else
-      : TargetSubtargetInfo(TT, CPU, FS, ArrayRef<SubtargetFeatureKV>(),
-=======
-      : TargetSubtargetInfo(TT, CPU, TuneCPU, FS,
-                            ArrayRef<SubtargetFeatureKV>(),
->>>>>>> b1e8eef1
                             ArrayRef<SubtargetSubTypeKV>(), nullptr, nullptr,
                             nullptr, nullptr, nullptr, nullptr),
         Lowering(TM) {}
@@ -60,7 +51,6 @@
 class CTargetMachine : public LLVMTargetMachine {
 public:
   CTargetMachine(const Target &T, const Triple &TT, StringRef CPU, StringRef FS,
-<<<<<<< HEAD
                  const TargetOptions &Options,
 #if LLVM_VERSION_MAJOR >= 16
                  std::optional<Reloc::Model> RM,
@@ -71,14 +61,8 @@
                  : Optional<CodeModel::Model> CM,
 #endif
                  CodeGenOpt::Level OL, bool /*JIT*/)
-=======
-                 const TargetOptions &Options, std::optional<Reloc::Model> RM,
-                 std::optional<CodeModel::Model> CM, CodeGenOpt::Level OL,
-                 bool /*JIT*/)
->>>>>>> b1e8eef1
       : LLVMTargetMachine(T, "", TT, CPU, FS, Options,
                           RM.value_or(Reloc::Static),
-<<<<<<< HEAD
                           CM.value_or(CodeModel::Small),
 #else
                           RM.hasValue() ? RM.getValue() : Reloc::Static,
@@ -92,10 +76,6 @@
         SubtargetInfo(*this, TT, CPU, FS) {
   }
 #endif
-=======
-                          CM.value_or(CodeModel::Small), OL),
-        SubtargetInfo(*this, TT, CPU, "", FS) {}
->>>>>>> b1e8eef1
 
   /// Add passes to the specified pass manager to get the specified file
   /// emitted.  Typically this will involve several steps of code generation.

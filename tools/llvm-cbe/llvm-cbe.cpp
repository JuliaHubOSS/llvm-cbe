--- conflicted
+++ resolved
@@ -219,13 +219,10 @@
   auto MAttrs = codegen::getMAttrs();
   bool SkipModule = codegen::getMCPU() == "help" ||
                     (!MAttrs.empty() && MAttrs.front() == "help");
-<<<<<<< HEAD
 #else
   bool SkipModule =
       MCPU == "help" || (!MAttrs.empty() && MAttrs.front() == "help");
 #endif
-=======
->>>>>>> b1e8eef1
 
   // If user just wants to list available options, skip module loading
   if (!SkipModule) {
@@ -305,7 +302,6 @@
   // Jackson Korba 9/30/14
   // OwningPtr<targetMachine>
   std::unique_ptr<TargetMachine> target(TheTarget->createTargetMachine(
-<<<<<<< HEAD
 #if LLVM_VERSION_MAJOR > 10
       TheTriple.getTriple(), codegen::getMCPU(), FeaturesStr, Options,
       llvm::codegen::getRelocModel()));
@@ -313,10 +309,6 @@
       TheTriple.getTriple(), MCPU, FeaturesStr, Options, getRelocModel(),
       getCodeModel(), OLvl));
 #endif
-=======
-      TheTriple.getTriple(), codegen::getMCPU(), FeaturesStr, Options,
-      llvm::codegen::getRelocModel()));
->>>>>>> b1e8eef1
   assert(target.get() && "Could not allocate target machine!");
   assert(mod && "Should have exited after outputting help!");
   TargetMachine &Target = *target.get();
@@ -354,7 +346,6 @@
   }
 
   // Ask the target to add backend passes as necessary.
-<<<<<<< HEAD
   if (Target.addPassesToEmitFile(PM, Out->os(),
 #if LLVM_VERSION_MAJOR >= 7
                                  nullptr,
@@ -365,9 +356,6 @@
                                  FileType
 #endif
                                      ,
-=======
-  if (Target.addPassesToEmitFile(PM, Out->os(), nullptr, codegen::getFileType(),
->>>>>>> b1e8eef1
                                  NoVerify)) {
     errs() << argv[0] << ": target does not support generation of this"
            << " file type!\n";
